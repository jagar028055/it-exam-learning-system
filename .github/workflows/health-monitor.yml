name: Health Monitor & Keep Alive

# ヘルスチェックを一時的に無効化（サービス404エラーのため）
# on:
#   schedule:
#     # 30分間隔でヘルスチェック実行（負荷軽減）
#     - cron: '*/30 * * * *'
#   workflow_dispatch: # 手動実行も可能

on:
  workflow_dispatch: # 手動実行のみ有効

permissions:
  issues: write
  contents: read

jobs:
  health-check:
    runs-on: ubuntu-latest
    outputs: 
      should_run: ${{ steps.check.outputs.should_run }}
    steps:
    - name: Check for existing failure issue
<<<<<<< HEAD
      id: check_issue
=======
      id: check
>>>>>>> d54d1aa0
      uses: actions/github-script@v7
      with:
        script: |
          const issues = await github.rest.issues.listForRepo({
            owner: context.repo.owner,
            repo: context.repo.repo,
            state: 'open',
            labels: 'health-check-failure'
          });
          
          if (issues.data.length > 0) {
            console.log(`An open health-check-failure issue exists (#${issues.data[0].number}). Skipping health check.`);
            return false;
          }
          
          console.log('No open health-check-failure issue found. Proceeding with health check.');
          return true;
<<<<<<< HEAD
        result-encoding: string
        
    - name: Keep service alive
      if: steps.check_issue.outputs.result == 'true'
=======
      
    - name: Keep service alive
      if: steps.check.outputs.result == 'true'
>>>>>>> d54d1aa0
      run: |
        echo "Pinging service to keep it alive..."
        response=$(curl -s -o /dev/null -w "%{http_code}" https://itexam-study-system.onrender.com/health)
        echo "Health check response: $response"
        
        if [ "$response" = "200" ]; then
          echo "✅ Service is healthy"
        else
          echo "❌ Service returned $response"
          exit 1
        fi
        
    - name: Create issue on failure
<<<<<<< HEAD
      if: failure() && steps.check_issue.outputs.result == 'true'
=======
      if: failure() && steps.check.outputs.result == 'true'
>>>>>>> d54d1aa0
      uses: actions/github-script@v7
      with:
        script: |
          const title = `🚨 ヘルスチェック失敗 - ${new Date().toISOString()}`;
          const body = `## ヘルスチェックが失敗しました
          
          **時刻**: ${new Date().toISOString()}
          **URL**: https://itexam-study-system.onrender.com/health
          **ワークフロー**: ${context.workflow}
          **実行ID**: ${context.runId}
          
          ### 次のアクションが必要です:
          - [ ] サービスの状態を確認
          - [ ] ログを確認
          - [ ] 必要に応じて再デプロイ
          
          ### 関連リンク
          - [Render ダッシュボード](https://dashboard.render.com)
          - [ワークフロー実行](${context.payload.repository.html_url}/actions/runs/${context.runId})
          
          このIssueがオープンである限り、ヘルスチェックは一時停止されます。
          `;
          
          // 既存の未解決ヘルスチェックIssueがあるか確認（念のため）
          const issues = await github.rest.issues.listForRepo({
            owner: context.repo.owner,
            repo: context.repo.repo,
            state: 'open',
            labels: 'health-check-failure'
          });
          
          if (issues.data.length === 0) {
            // 新しいIssueを作成
            await github.rest.issues.create({
              owner: context.repo.owner,
              repo: context.repo.repo,
              title: title,
              body: body,
              labels: ['health-check-failure', 'urgent']
            });
          } else {
            // 既存のIssueにコメント追加
            await github.rest.issues.createComment({
              owner: context.repo.owner,
              repo: context.repo.repo,
              issue_number: issues.data[0].number,
              body: `## 追加のヘルスチェック失敗\n\n**時刻**: ${new Date().toISOString()}\n**実行ID**: ${context.runId}`
            });
          }

  log-monitor:
    runs-on: ubuntu-latest
    steps:
    - name: Check for 500 errors
      run: |
        echo "Log monitoring placeholder - requires Render CLI setup"
        # Note: Render CLI でログを取得してエラーをチェックする処理
        # これは後でRender CLIセットアップ後に実装
        echo "TODO: Implement log monitoring with Render CLI"<|MERGE_RESOLUTION|>--- conflicted
+++ resolved
@@ -21,11 +21,7 @@
       should_run: ${{ steps.check.outputs.should_run }}
     steps:
     - name: Check for existing failure issue
-<<<<<<< HEAD
-      id: check_issue
-=======
       id: check
->>>>>>> d54d1aa0
       uses: actions/github-script@v7
       with:
         script: |
@@ -43,16 +39,9 @@
           
           console.log('No open health-check-failure issue found. Proceeding with health check.');
           return true;
-<<<<<<< HEAD
-        result-encoding: string
-        
-    - name: Keep service alive
-      if: steps.check_issue.outputs.result == 'true'
-=======
       
     - name: Keep service alive
       if: steps.check.outputs.result == 'true'
->>>>>>> d54d1aa0
       run: |
         echo "Pinging service to keep it alive..."
         response=$(curl -s -o /dev/null -w "%{http_code}" https://itexam-study-system.onrender.com/health)
@@ -66,11 +55,7 @@
         fi
         
     - name: Create issue on failure
-<<<<<<< HEAD
-      if: failure() && steps.check_issue.outputs.result == 'true'
-=======
       if: failure() && steps.check.outputs.result == 'true'
->>>>>>> d54d1aa0
       uses: actions/github-script@v7
       with:
         script: |
